import React from 'react';
import ReactDOM from 'react-dom/client';
import './index.css';
import App from './App';

const root = ReactDOM.createRoot(document.getElementById('root'));
root.render(
  <React.StrictMode>
    <App />
  </React.StrictMode>
);

// Enable access from all interfaces in development
<<<<<<< HEAD
if (import.meta.env.MODE === 'development') {
=======
if (process.env.NODE_ENV === 'development') {
>>>>>>> dcb4aa8c
  console.log('Development mode');
}<|MERGE_RESOLUTION|>--- conflicted
+++ resolved
@@ -11,10 +11,6 @@
 );
 
 // Enable access from all interfaces in development
-<<<<<<< HEAD
-if (import.meta.env.MODE === 'development') {
-=======
 if (process.env.NODE_ENV === 'development') {
->>>>>>> dcb4aa8c
   console.log('Development mode');
 }