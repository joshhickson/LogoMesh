import React from 'react';
import { render } from '@testing-library/react';
import Canvas from '../Canvas';
import cytoscape from 'cytoscape';
import coseBilkent from 'cytoscape-cose-bilkent';

cytoscape.use(coseBilkent);

jest.mock('react-cytoscapejs', () => {
  return function MockCytoscape(props) {
    return <div data-testid="cytoscape-mock" {...props} />;
  };
});

<<<<<<< HEAD
describe('Canvas', () => {
  const mockThoughts = [
    {
      thought_bubble_id: '01HN5G4K8PMXQ0VGWX7CTBZ3YT',
      title: 'Test Thought 1',
      position: { x: 100, y: 100 },
      color: '#10b981'
    },
    {
      thought_bubble_id: '01HN5G4K8PMXQ0VGWX7CTBZ3YU',
      title: 'Test Thought 2',
      position: { x: 200, y: 200 },
      color: '#3b82f6'
    }
  ];

  const mockProps = {
    thoughts: mockThoughts,
    setSelectedThought: jest.fn(),
    filteredThoughtIds: []
  };

  test('renders ReactFlow with correct nodes', () => {
    const { container } = render(<Canvas {...mockProps} />);
    const nodes = container.querySelectorAll('.react-flow__node');
    expect(nodes).toHaveLength(mockThoughts.length);
  });

  test('calls setSelectedThought when node is clicked', () => {
    const { container } = render(<Canvas {...mockProps} />);
    const firstNode = container.querySelector('.react-flow__node');
    fireEvent.click(firstNode);
    expect(mockProps.setSelectedThought).toHaveBeenCalledWith(mockThoughts[0]);
  });
=======
jest.mock('react-cytoscapejs');
jest.mock('cytoscape-cose-bilkent');
>>>>>>> adb31641

describe('Canvas', () => {
  it('renders without crashing', () => {
    const { getByTestId } = render(<Canvas />);
    expect(getByTestId('cytoscape-mock')).toBeInTheDocument();
  });
});<|MERGE_RESOLUTION|>--- conflicted
+++ resolved
@@ -1,56 +1,9 @@
 import React from 'react';
 import { render } from '@testing-library/react';
 import Canvas from '../Canvas';
-import cytoscape from 'cytoscape';
-import coseBilkent from 'cytoscape-cose-bilkent';
 
-cytoscape.use(coseBilkent);
-
-jest.mock('react-cytoscapejs', () => {
-  return function MockCytoscape(props) {
-    return <div data-testid="cytoscape-mock" {...props} />;
-  };
-});
-
-<<<<<<< HEAD
-describe('Canvas', () => {
-  const mockThoughts = [
-    {
-      thought_bubble_id: '01HN5G4K8PMXQ0VGWX7CTBZ3YT',
-      title: 'Test Thought 1',
-      position: { x: 100, y: 100 },
-      color: '#10b981'
-    },
-    {
-      thought_bubble_id: '01HN5G4K8PMXQ0VGWX7CTBZ3YU',
-      title: 'Test Thought 2',
-      position: { x: 200, y: 200 },
-      color: '#3b82f6'
-    }
-  ];
-
-  const mockProps = {
-    thoughts: mockThoughts,
-    setSelectedThought: jest.fn(),
-    filteredThoughtIds: []
-  };
-
-  test('renders ReactFlow with correct nodes', () => {
-    const { container } = render(<Canvas {...mockProps} />);
-    const nodes = container.querySelectorAll('.react-flow__node');
-    expect(nodes).toHaveLength(mockThoughts.length);
-  });
-
-  test('calls setSelectedThought when node is clicked', () => {
-    const { container } = render(<Canvas {...mockProps} />);
-    const firstNode = container.querySelector('.react-flow__node');
-    fireEvent.click(firstNode);
-    expect(mockProps.setSelectedThought).toHaveBeenCalledWith(mockThoughts[0]);
-  });
-=======
 jest.mock('react-cytoscapejs');
 jest.mock('cytoscape-cose-bilkent');
->>>>>>> adb31641
 
 describe('Canvas', () => {
   it('renders without crashing', () => {
