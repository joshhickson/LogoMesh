--- conflicted
+++ resolved
@@ -33,13 +33,9 @@
     "start": "react-app-rewired start",
     "build": "react-app-rewired build",
     "test": "react-app-rewired test",
-<<<<<<< HEAD
-    "eject": "react-scripts eject"
-=======
     "generate:docs": "node scripts/generate-docs.js",
     "eject": "react-scripts eject",
     "typecheck": "tsc --noEmit"
->>>>>>> dcb4aa8c
   },
   "eslintConfig": {
     "extends": [
